using System;
using System.Collections.Generic;
using System.Windows.Threading;
using GlazeWM.Bar.Common;
using GlazeWM.Bar.Components;
using GlazeWM.Domain.Monitors;
using GlazeWM.Domain.UserConfigs;

namespace GlazeWM.Bar
{
  public class BarViewModel : ViewModelBase
  {
    public Monitor Monitor { get; }
    public Dispatcher Dispatcher { get; }
    public BarConfig BarConfig { get; }

    public BarPosition Position => BarConfig.Position;
    public string Background => XamlHelper.FormatColor(BarConfig.Background);
    public string Foreground => XamlHelper.FormatColor(BarConfig.Foreground);
    public string FontFamily => BarConfig.FontFamily;
    public string FontWeight => BarConfig.FontWeight;
    public string FontSize => XamlHelper.FormatSize(BarConfig.FontSize);
    public string BorderColor => XamlHelper.FormatColor(BarConfig.BorderColor);
    public string BorderWidth => XamlHelper.FormatRectShorthand(BarConfig.BorderWidth);
    public string Padding => XamlHelper.FormatRectShorthand(BarConfig.Padding);
    public double Opacity => BarConfig.Opacity;

    private TextComponentViewModel _componentSeparatorLeft => new(
        this, new TextComponentConfig
        {
          Text = _barConfig.ComponentSeparators.LabelLeft
            ?? _barConfig.ComponentSeparators.Label
        }
    );

    private TextComponentViewModel _componentSeparatorCenter => new(
        this, new TextComponentConfig
        {
          Text = _barConfig.ComponentSeparators.LabelCenter
            ?? _barConfig.ComponentSeparators.Label
        }
    );

    private TextComponentViewModel _componentSeparatorRight => new(
        this, new TextComponentConfig
        {
          Text = _barConfig.ComponentSeparators.LabelRight
            ?? _barConfig.ComponentSeparators.Label
        }
    );

    public List<ComponentViewModel> ComponentsLeft =>
<<<<<<< HEAD
      InsertComponentSeparator(
        CreateComponentViewModels(_barConfig.ComponentsLeft),
        _componentSeparatorLeft);

    public List<ComponentViewModel> ComponentsCenter =>
      InsertComponentSeparator(
        CreateComponentViewModels(_barConfig.ComponentsCenter),
        _componentSeparatorCenter);

    public List<ComponentViewModel> ComponentsRight =>
      InsertComponentSeparator(
        CreateComponentViewModels(_barConfig.ComponentsRight),
         _componentSeparatorRight);

    private static List<ComponentViewModel> InsertComponentSeparator(
      List<ComponentViewModel> componentViewModels, TextComponentViewModel componentSeparator
    )
    {
      for (var i = 1; i < componentViewModels.Count; i += 2)
      {
        componentViewModels.Insert(i, componentSeparator);
      }
      return componentViewModels;
=======
      CreateComponentViewModels(BarConfig.ComponentsLeft);

    public List<ComponentViewModel> ComponentsCenter =>
      CreateComponentViewModels(BarConfig.ComponentsCenter);

    public List<ComponentViewModel> ComponentsRight =>
      CreateComponentViewModels(BarConfig.ComponentsRight);

    public BarViewModel(Monitor monitor, Dispatcher dispatcher, BarConfig barConfig)
    {
      Monitor = monitor;
      Dispatcher = dispatcher;
      BarConfig = barConfig;
>>>>>>> d0638a9d
    }

    private List<ComponentViewModel> CreateComponentViewModels(
      List<BarComponentConfig> componentConfigs)
    {
      return componentConfigs.ConvertAll<ComponentViewModel>(config => config switch
      {
        BatteryComponentConfig bsc => new BatteryComponentViewModel(this, bsc),
        BindingModeComponentConfig bmc => new BindingModeComponentViewModel(this, bmc),
        ClockComponentConfig ccc => new ClockComponentViewModel(this, ccc),
        TextComponentConfig tcc => new TextComponentViewModel(this, tcc),
        TilingDirectionComponentConfig tdc => new TilingDirectionComponentViewModel(this, tdc),
        WorkspacesComponentConfig wcc => new WorkspacesComponentViewModel(this, wcc),
        WindowTitleComponentConfig wtcc => new WindowTitleComponentViewModel(this, wtcc),
        _ => throw new ArgumentOutOfRangeException(nameof(config)),
      });
    }
  }
}<|MERGE_RESOLUTION|>--- conflicted
+++ resolved
@@ -50,7 +50,6 @@
     );
 
     public List<ComponentViewModel> ComponentsLeft =>
-<<<<<<< HEAD
       InsertComponentSeparator(
         CreateComponentViewModels(_barConfig.ComponentsLeft),
         _componentSeparatorLeft);
@@ -74,21 +73,6 @@
         componentViewModels.Insert(i, componentSeparator);
       }
       return componentViewModels;
-=======
-      CreateComponentViewModels(BarConfig.ComponentsLeft);
-
-    public List<ComponentViewModel> ComponentsCenter =>
-      CreateComponentViewModels(BarConfig.ComponentsCenter);
-
-    public List<ComponentViewModel> ComponentsRight =>
-      CreateComponentViewModels(BarConfig.ComponentsRight);
-
-    public BarViewModel(Monitor monitor, Dispatcher dispatcher, BarConfig barConfig)
-    {
-      Monitor = monitor;
-      Dispatcher = dispatcher;
-      BarConfig = barConfig;
->>>>>>> d0638a9d
     }
 
     private List<ComponentViewModel> CreateComponentViewModels(
@@ -106,5 +90,12 @@
         _ => throw new ArgumentOutOfRangeException(nameof(config)),
       });
     }
+        
+    public BarViewModel(Monitor monitor, Dispatcher dispatcher, BarConfig barConfig)
+    {
+      Monitor = monitor;
+      Dispatcher = dispatcher;
+      BarConfig = barConfig;
+    }
   }
 }