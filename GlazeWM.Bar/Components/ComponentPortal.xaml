<UserControl
  x:Class="GlazeWM.Bar.Components.ComponentPortal"
  xmlns="http://schemas.microsoft.com/winfx/2006/xaml/presentation"
  xmlns:x="http://schemas.microsoft.com/winfx/2006/xaml"
  xmlns:mc="http://schemas.openxmlformats.org/markup-compatibility/2006"
  xmlns:d="http://schemas.microsoft.com/expression/blend/2008"
  xmlns:components="clr-namespace:GlazeWM.Bar.Components"
  mc:Ignorable="d">
  <Grid
    Visibility="{Binding Visibility}"
    Margin="{Binding Margin}">
    <Border
      CornerRadius="{Binding BorderRadius}"
      BorderThickness="{Binding BorderWidth}"
      BorderBrush="{Binding BorderColor}">
      <Grid>
        <ContentPresenter Content="{Binding .}">
          <ContentPresenter.Resources>
            <DataTemplate DataType="{x:Type components:BatteryComponentViewModel}">
              <components:BatteryComponent Padding="{Binding Padding}" Background="{Binding Background}" />
            </DataTemplate>
            <DataTemplate DataType="{x:Type components:BindingModeComponentViewModel}">
              <components:BindingModeComponent Padding="{Binding Padding}" Background="{Binding Background}" />
            </DataTemplate>
            <DataTemplate DataType="{x:Type components:ClockComponentViewModel}">
              <components:ClockComponent Padding="{Binding Padding}" Background="{Binding Background}" />
            </DataTemplate>
            <DataTemplate DataType="{x:Type components:TextComponentViewModel}">
              <components:TextComponent Padding="{Binding Padding}" Background="{Binding Background}" />
            </DataTemplate>
            <DataTemplate DataType="{x:Type components:NetworkComponentViewModel}">
              <components:NetworkComponent Padding="{Binding Padding}" Background="{Binding Background}" />
            </DataTemplate>
            <DataTemplate DataType="{x:Type components:WindowTitleComponentViewModel}">
              <components:WindowTitleComponent Padding="{Binding Padding}" Background="{Binding Background}" />
            </DataTemplate>
            <DataTemplate DataType="{x:Type components:SystemTrayComponentViewModel}">
              <components:SystemTrayComponent Padding="{Binding Padding}" Background="{Binding Background}" />
            </DataTemplate>
            <DataTemplate DataType="{x:Type components:TilingDirectionComponentViewModel}">
              <components:TilingDirectionComponent Padding="{Binding Padding}" Background="{Binding Background}" />
            </DataTemplate>
            <DataTemplate DataType="{x:Type components:WorkspacesComponentViewModel}">
              <components:WorkspacesComponent Padding="{Binding Padding}" Background="{Binding Background}" />
            </DataTemplate>
<<<<<<< HEAD
            <DataTemplate DataType="{x:Type components:CpuPercentComponentViewModel}">
              <components:CpuPercentComponent Padding="{Binding Padding}" Background="{Binding Background}" />
            </DataTemplate>
            <DataTemplate DataType="{x:Type components:GpuPercentComponentViewModel}">
              <components:GpuPercentComponent Padding="{Binding Padding}" Background="{Binding Background}" />
            </DataTemplate>            
            <DataTemplate DataType="{x:Type components:MemoryPercentComponentViewModel}">
              <components:MemoryPercentComponent Padding="{Binding Padding}" Background="{Binding Background}" />
            </DataTemplate>
            <DataTemplate DataType="{x:Type components:TextFileComponentViewModel}">
              <components:TextFileComponent Padding="{Binding Padding}" Background="{Binding Background}" />
            </DataTemplate>
            <DataTemplate DataType="{x:Type components:WeatherComponentViewModel}">
              <components:WeatherComponent Padding="{Binding Padding}" Background="{Binding Background}" />
            </DataTemplate>
            <DataTemplate DataType="{x:Type components:IpcComponentViewModel}">
              <components:IpcComponent Padding="{Binding Padding}" Background="{Binding Background}" />
=======
            <DataTemplate DataType="{x:Type components:VolumeComponentViewModel}">
              <components:VolumeComponent />
>>>>>>> 806f389b
            </DataTemplate>
          </ContentPresenter.Resources>
        </ContentPresenter>
      </Grid>
    </Border>
  </Grid>
</UserControl><|MERGE_RESOLUTION|>--- conflicted
+++ resolved
@@ -43,7 +43,6 @@
             <DataTemplate DataType="{x:Type components:WorkspacesComponentViewModel}">
               <components:WorkspacesComponent Padding="{Binding Padding}" Background="{Binding Background}" />
             </DataTemplate>
-<<<<<<< HEAD
             <DataTemplate DataType="{x:Type components:CpuPercentComponentViewModel}">
               <components:CpuPercentComponent Padding="{Binding Padding}" Background="{Binding Background}" />
             </DataTemplate>
@@ -61,10 +60,8 @@
             </DataTemplate>
             <DataTemplate DataType="{x:Type components:IpcComponentViewModel}">
               <components:IpcComponent Padding="{Binding Padding}" Background="{Binding Background}" />
-=======
             <DataTemplate DataType="{x:Type components:VolumeComponentViewModel}">
               <components:VolumeComponent />
->>>>>>> 806f389b
             </DataTemplate>
           </ContentPresenter.Resources>
         </ContentPresenter>
