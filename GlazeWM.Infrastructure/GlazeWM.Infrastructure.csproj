--- conflicted
+++ resolved
@@ -20,10 +20,7 @@
     <PackageReference Include="YamlDotNet" Version="8.1.0" />
     <PackageReference Include="Roslynator.Analyzers" Version="4.2.0" />
     <PackageReference Include="Microsoft.CodeAnalysis.NetAnalyzers" Version="7.0.0" />
-<<<<<<< HEAD
     <PackageReference Include="FontAwesome.Sharp" Version="6.2.1" />
-=======
     <PackageReference Include="ManagedShell" Version="0.0.198" />
->>>>>>> d1b0456b
   </ItemGroup>
 </Project>