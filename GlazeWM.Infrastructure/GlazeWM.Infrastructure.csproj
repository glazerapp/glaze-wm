--- conflicted
+++ resolved
@@ -15,17 +15,11 @@
     <PackageReference Include="Vanara.PInvoke.Kernel32" Version="3.4.13" />
     <PackageReference Include="Vanara.PInvoke.SHCore" Version="3.4.13" />
     <PackageReference Include="Vanara.PInvoke.User32" Version="3.4.13" />
-<<<<<<< HEAD
-    <PackageReference Include="YamlDotNet" Version="8.1.0" />
-    <PackageReference Include="Roslynator.Analyzers" Version="4.2.0" />
-    <PackageReference Include="Microsoft.CodeAnalysis.NetAnalyzers" Version="7.0.0" />
-=======
     <PackageReference Include="Vanara.PInvoke.WlanApi" Version="3.4.12" />
     <PackageReference Include="Vanara.PInvoke.IpHlpApi" Version="3.4.12" />
     <PackageReference Include="YamlDotNet" Version="8.1.0" />
     <PackageReference Include="Roslynator.Analyzers" Version="4.2.0" />
     <PackageReference Include="Microsoft.CodeAnalysis.NetAnalyzers" Version="7.0.0" />
     <PackageReference Include="ManagedShell" Version="0.0.198" />
->>>>>>> 181ea38a
   </ItemGroup>
 </Project>