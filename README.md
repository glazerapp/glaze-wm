--- conflicted
+++ resolved
@@ -244,15 +244,9 @@
 The battery component displays the system's battery level in percent.
 There are three labels available that can be customized:
 
-<<<<<<< HEAD
-- `draining`: used when the system is draining battery power(i.e. not charging).
-- `power_saver`: used when the system is on power saving mode.
-- `charging`: used when the system is connected to power.
-=======
 - `label_draining`: used when the system is draining battery power(i.e. not charging).
 - `label_power_saver`: used when the system is on power saving mode.
 - `label_charging`: used when the system is connected to power.
->>>>>>> 753073a9
 
 `{battery_level}` is a variable which is replaced by the actual battery level when the label is displayed.
 
