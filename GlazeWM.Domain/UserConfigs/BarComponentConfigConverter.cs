using System;
using System.Text.Json;
using System.Text.Json.Serialization;

namespace GlazeWM.Domain.UserConfigs
{
  public class BarComponentConfigConverter : JsonConverter<BarComponentConfig>
  {
    public override BarComponentConfig Read(
      ref Utf8JsonReader reader,
      Type typeToConvert,
      JsonSerializerOptions options)
    {
      using var jsonObject = JsonDocument.ParseValue(ref reader);

      // Get the type of bar component (eg. "workspaces").
      var typeDiscriminator = jsonObject.RootElement.GetProperty("type").ToString();

      return typeDiscriminator switch
      {
        "battery" =>
          JsonSerializer.Deserialize<BatteryComponentConfig>(
            jsonObject.RootElement.ToString(),
            options
          ),
        "binding mode" =>
          JsonSerializer.Deserialize<BindingModeComponentConfig>(
            jsonObject.RootElement.ToString(),
            options
          ),
        "clock" =>
          JsonSerializer.Deserialize<ClockComponentConfig>(
            jsonObject.RootElement.ToString(),
            options
          ),
        "text" =>
          JsonSerializer.Deserialize<TextComponentConfig>(
            jsonObject.RootElement.ToString(),
            options
          ),
        "network" =>
          JsonSerializer.Deserialize<NetworkComponentConfig>(
            jsonObject.RootElement.ToString(),
            options
          ),
        "volume" =>
          JsonSerializer.Deserialize<VolumeComponentConfig>(
            jsonObject.RootElement.ToString(),
            options
          ),
        "tiling direction" =>
          JsonSerializer.Deserialize<TilingDirectionComponentConfig>(
            jsonObject.RootElement.ToString(),
            options
          ),
        "window title" =>
        JsonSerializer.Deserialize<WindowTitleComponentConfig>(
            jsonObject.RootElement.ToString(),
            options
          ),
        "system tray" =>
          JsonSerializer.Deserialize<SystemTrayComponentConfig>(
            jsonObject.RootElement.ToString(),
            options
          ),
<<<<<<< HEAD
        "image" =>
          JsonSerializer.Deserialize<ImageComponentConfig>(
=======
        "weather" =>
          JsonSerializer.Deserialize<WeatherComponentConfig>(
>>>>>>> e24f5566
            jsonObject.RootElement.ToString(),
            options
          ),
        "workspaces" =>
          JsonSerializer.Deserialize<WorkspacesComponentConfig>(
            jsonObject.RootElement.ToString(),
            options
          ),
        "cpu" =>
          JsonSerializer.Deserialize<CpuComponentConfig>(
            jsonObject.RootElement.ToString(),
            options
          ),
        "gpu" =>
          JsonSerializer.Deserialize<GpuComponentConfig>(
            jsonObject.RootElement.ToString(),
            options
          ),
        "memory" =>
          JsonSerializer.Deserialize<MemoryComponentConfig>(
            jsonObject.RootElement.ToString(),
            options
          ),
        "text file" => JsonSerializer.Deserialize<TextFileComponentConfig>(
          jsonObject.RootElement.ToString(),
          options
        ),
        _ => throw new ArgumentException($"Invalid component type '{typeDiscriminator}'."),
      };
    }

    /// <summary>
    /// Serializing is not needed, so it's fine to leave it unimplemented.
    /// </summary>
    /// <exception cref="NotImplementedException"></exception>
    public override void Write(
      Utf8JsonWriter writer,
      BarComponentConfig value,
      JsonSerializerOptions options)
    {
      throw new NotImplementedException();
    }
  }
}<|MERGE_RESOLUTION|>--- conflicted
+++ resolved
@@ -63,13 +63,13 @@
             jsonObject.RootElement.ToString(),
             options
           ),
-<<<<<<< HEAD
         "image" =>
           JsonSerializer.Deserialize<ImageComponentConfig>(
-=======
+            jsonObject.RootElement.ToString(),
+            options
+          ),
         "weather" =>
           JsonSerializer.Deserialize<WeatherComponentConfig>(
->>>>>>> e24f5566
             jsonObject.RootElement.ToString(),
             options
           ),
