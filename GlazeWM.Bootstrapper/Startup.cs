--- conflicted
+++ resolved
@@ -34,13 +34,8 @@
       BarService barService,
       Bus bus,
       KeybindingService keybindingService,
-<<<<<<< HEAD
-      SystemEventService systemEventService,
       WindowEventService windowEventService,
       WindowService windowService)
-=======
-      WindowEventService windowEventService)
->>>>>>> bcc1337e
     {
       _barService = barService;
       _bus = bus;
